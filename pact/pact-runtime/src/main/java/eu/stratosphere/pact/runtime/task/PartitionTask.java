/***********************************************************************************************************************
 *
 * Copyright (C) 2010 by the Stratosphere project (http://stratosphere.eu)
 *
 * Licensed under the Apache License, Version 2.0 (the "License"); you may not use this file except in compliance with
 * the License. You may obtain a copy of the License at
 *
 *     http://www.apache.org/licenses/LICENSE-2.0
 *
 * Unless required by applicable law or agreed to in writing, software distributed under the License is distributed on
 * an "AS IS" BASIS, WITHOUT WARRANTIES OR CONDITIONS OF ANY KIND, either express or implied. See the License for the
 * specific language governing permissions and limitations under the License.
 *
 **********************************************************************************************************************/

package eu.stratosphere.pact.runtime.task;

import java.io.IOException;
import java.util.ArrayList;
import java.util.Iterator;

import org.apache.commons.logging.Log;
import org.apache.commons.logging.LogFactory;

import eu.stratosphere.nephele.execution.librarycache.LibraryCacheManager;
import eu.stratosphere.nephele.io.BipartiteDistributionPattern;
import eu.stratosphere.nephele.io.ChannelSelector;
import eu.stratosphere.nephele.io.DistributionPattern;
import eu.stratosphere.nephele.io.PointwiseDistributionPattern;
import eu.stratosphere.nephele.io.RecordDeserializer;
import eu.stratosphere.nephele.io.RecordReader;
import eu.stratosphere.nephele.io.RecordWriter;
import eu.stratosphere.nephele.template.AbstractTask;
import eu.stratosphere.pact.common.contract.DataDistribution;
import eu.stratosphere.pact.common.contract.Order;
import eu.stratosphere.pact.common.stub.Collector;
import eu.stratosphere.pact.common.stub.MapStub;
import eu.stratosphere.pact.common.stub.Stub;
import eu.stratosphere.pact.common.type.Key;
import eu.stratosphere.pact.common.type.KeyValuePair;
import eu.stratosphere.pact.common.type.Value;
import eu.stratosphere.pact.common.type.base.PactNull;
import eu.stratosphere.pact.runtime.serialization.KeyValuePairDeserializer;
import eu.stratosphere.pact.runtime.task.util.HistogramPartitionFunction;
import eu.stratosphere.pact.runtime.task.util.OutputCollector;
import eu.stratosphere.pact.runtime.task.util.OutputEmitter;
import eu.stratosphere.pact.runtime.task.util.PartitionFunction;
import eu.stratosphere.pact.runtime.task.util.TaskConfig;

/**
 * Map task which is executed by a Nephele task manager. The task has a single
 * input and one or multiple outputs. It is provided with a MapStub
 * implementation.
 * <p>
 * The MapTask creates an iterator over all key-value pairs of its input and hands that 
 * to the <code>map()</code> method of the MapStub.
 * 
 * @see eu.stratosphere.pact.common.stub.MapStub
 * @author Fabian Hueske
 */
@SuppressWarnings({"unchecked", "rawtypes"})
public class PartitionTask extends AbstractTask {

	// obtain MapTask logger
	private static final Log LOG = LogFactory.getLog(PartitionTask.class);
	
	public static final String GLOBAL_PARTITIONING_ORDER = "partitioning.order";

	public static final String DATA_DISTRIBUTION_CLASS = "partitioning.distribution.class";

	public static final String PARTITION_BY_SAMPLING = "partitioning.sampling";
	
	public static final String NUMBER_OF_PARTITIONS = "partitioning.partitions.count";

	// input reader
	private RecordReader<KeyValuePair<Key, Value>> readerPartition;
	private RecordReader<KeyValuePair<Key, Value>> readerData;

	// output collector
	private OutputCollector<Key, Value> output;

	// map stub implementation
	private Stub stub;

	// task configuration (including stub parameters)
	private TaskConfig config;
	
	private OutputEmitter oe;

	// cancel flag
	private volatile boolean taskCanceled = false;
	
	// partitioning function
	private PartitionFunction func;
	
	// order used for partitioning
	private Order order;
	
	private boolean usesSample;
	
	private Key[] splitBorders;
	
	/**
	 * {@inheritDoc}
	 */
	@Override
	public void registerInputOutput() {
		LOG.debug("Start registering input and output: " + this.getEnvironment().getTaskName() + " ("
			+ (this.getEnvironment().getIndexInSubtaskGroup() + 1) + "/"
			+ this.getEnvironment().getCurrentNumberOfSubtasks() + ")");
		
		// Initialize stub implementation
		initStub();

		// Initialize input reader
		initInputReader();

		// Initializes output writers and collector
		initOutputCollector();

		LOG.debug("Finished registering input and output: " + this.getEnvironment().getTaskName() + " ("
			+ (this.getEnvironment().getIndexInSubtaskGroup() + 1) + "/"
			+ this.getEnvironment().getCurrentNumberOfSubtasks() + ")");
	}

	/**
	 * {@inheritDoc}
	 */
	@Override
	public void invoke() throws Exception {

		LOG.info("Start PACT code: " + this.getEnvironment().getTaskName() + " ("
			+ (this.getEnvironment().getIndexInSubtaskGroup() + 1) + "/"
			+ this.getEnvironment().getCurrentNumberOfSubtasks() + ")");

		if(usesSample) {
			//Read partition and assign to OutputEmitter
			readerPartition.hasNext();
			
			ArrayList<Key> borders = new ArrayList<Key>();
			while(readerPartition.hasNext()) {
				borders.add(readerPartition.next().getKey());
			}
			
			splitBorders = borders.toArray(new Key[borders.size()]);
		}
		
		//Create partition function based on histogram
		func = new HistogramPartitionFunction(splitBorders, order);
		
		//Assign partition function to output emitter
		for (RecordWriter<KeyValuePair<Key, Value>> recWriter : output.getWriters()) {
			ChannelSelector<KeyValuePair<Key, Value>> selector = 
				recWriter.getOutputGate().getChannelSelector();
			if(selector instanceof OutputEmitter) {
				((OutputEmitter) selector).setPartitionFunction(func);
			}
		}
		
		/**
		 * Iterator over all input key-value pairs. The iterator wraps the input
		 * reader of the Nepehele task.
		 */
		Iterator<KeyValuePair<Key, Value>> input = new Iterator<KeyValuePair<Key, Value>>() {

			public boolean hasNext() {
				return readerData.hasNext();
			}

			@Override
			public KeyValuePair<Key, Value> next() {
				try {
					return readerData.next();
				} catch (IOException e) {
					throw new RuntimeException(e);
				} catch (InterruptedException e) {
					throw new RuntimeException(e);
				}
			}

			@Override
			public void remove() {

			}
		};

		try {
			// run stub implementation
			callStub(input, output);
		} catch (Exception ex) {
			// drop, if the task was canceled
			if (!this.taskCanceled) {
				LOG.error("Unexpected ERROR in PACT code: " + this.getEnvironment().getTaskName() + " ("
					+ (this.getEnvironment().getIndexInSubtaskGroup() + 1) + "/"
					+ this.getEnvironment().getCurrentNumberOfSubtasks() + ")");
				throw ex;
			}
		}
		// close output collector
		output.close();

		if(!this.taskCanceled) {
			LOG.info("Finished PACT code: " + this.getEnvironment().getTaskName() + " ("
				+ (this.getEnvironment().getIndexInSubtaskGroup() + 1) + "/"
				+ this.getEnvironment().getCurrentNumberOfSubtasks() + ")");
		} else {
			LOG.warn("PACT code cancelled: " + this.getEnvironment().getTaskName() + " ("
				+ (this.getEnvironment().getIndexInSubtaskGroup() + 1) + "/"
				+ this.getEnvironment().getCurrentNumberOfSubtasks() + ")");
		}
	}

	/* (non-Javadoc)
	 * @see eu.stratosphere.nephele.template.AbstractInvokable#cancel()
	 */
	@Override
	public void cancel() throws Exception {
		this.taskCanceled = true;
		LOG.warn("Cancelling PACT code: " + this.getEnvironment().getTaskName() + " ("
			+ (this.getEnvironment().getIndexInSubtaskGroup() + 1) + "/"
			+ this.getEnvironment().getCurrentNumberOfSubtasks() + ")");
	}
	
	/**
	 * Initializes the stub implementation and configuration.
	 * 
	 * @throws RuntimeException
	 *         Throws if instance of stub implementation can not be
	 *         obtained.
	 */
	private void initStub() throws RuntimeException {
		
		// obtain task configuration (including stub parameters)
		config = new TaskConfig(getRuntimeConfiguration());

		order = Order.valueOf(config.getStubParameters().getString(GLOBAL_PARTITIONING_ORDER, ""));
		usesSample = config.getStubParameters().getBoolean(PARTITION_BY_SAMPLING, true);
		
		//If no sample is used load partition split borders from distribution
		if(!usesSample) {
			Class<DataDistribution> clsDstr = null;
			DataDistribution distr = null;
			try {
				ClassLoader cl = LibraryCacheManager.getClassLoader(getEnvironment().getJobID());
				String clsName = config.getStubParameters().getString(DATA_DISTRIBUTION_CLASS, null);
				clsDstr = (Class<DataDistribution>) cl.loadClass(clsName);
				distr = clsDstr.newInstance();
			} catch (Exception e) {
				throw new RuntimeException("DataDistribution could not be instantiated.", e);
			}
			
			//Generate split points
			int numPartitions = config.getStubParameters().getInteger(NUMBER_OF_PARTITIONS, -1);
			int numSplits = numPartitions - 1;
			splitBorders = new Key[numSplits];
			for (int i = 0; i < numSplits; i++) {
				splitBorders[i] = distr.getSplit(i, numSplits);
			}
		}
		
		try {
			// obtain stub implementation class
			ClassLoader cl = LibraryCacheManager.getClassLoader(getEnvironment().getJobID());
			Class<? extends Stub> mapClass = config.getStubClass(Stub.class, cl);
			// obtain instance of stub implementation
			stub = mapClass.newInstance();

		} catch (IOException ioe) {
			throw new RuntimeException("Library cache manager could not be instantiated.", ioe);
		} catch (ClassNotFoundException cnfe) {
			throw new RuntimeException("Stub implementation class was not found.", cnfe);
		} catch (InstantiationException ie) {
			throw new RuntimeException("Stub implementation could not be instanciated.", ie);
		} catch (IllegalAccessException iae) {
			throw new RuntimeException("Stub implementations nullary constructor is not accessible.", iae);
		}
	}

	/**
	 * Initializes the input reader of the MapTask.
	 * 
	 * @throws RuntimeException
	 *         Thrown if no input ship strategy was provided.
	 */
	private void initInputReader() throws RuntimeException {
		// create RecordDeserializer
		RecordDeserializer<KeyValuePair<Key, Value>> deserializerData = new KeyValuePairDeserializer<Key, Value>(stub
			.getOutKeyType(), stub.getOutValueType());
		
		// determine distribution pattern for reader from input ship strategy
		DistributionPattern dpData = null;
		switch (config.getInputShipStrategy(0)) {
		case FORWARD:
			// forward requires Pointwise DP
			dpData = new PointwiseDistributionPattern();
			break;
		default:
			throw new RuntimeException("No input ship strategy provided for Partition/Data.");
		}
		
<<<<<<< HEAD
		// determine distribution pattern for reader from input ship strategy
		DistributionPattern dpReader = null;
		switch (config.getInputShipStrategy(1)) {
		case FORWARD:
			// forward requires Pointwise DP
			dpReader = new PointwiseDistributionPattern();
			break;
		case PARTITION_HASH:
		case PARTITION_RANGE:
		case BROADCAST:
			dpReader = new BipartiteDistributionPattern();
			break;
		default:
			throw new RuntimeException("No input ship strategy provided for MapTask.");
=======
		readerData = new RecordReader<KeyValuePair<Key, Value>>(this, deserializerData, dpData);
		
		if(usesSample) {
			// create RecordDeserializer
			RecordDeserializer<KeyValuePair<Key, Value>> deserializerHistogram = new KeyValuePairDeserializer<Key, Value>(
					stub.getOutKeyType(), (Class<Value>)((Class<? extends Value>)PactNull.class));
			
			// determine distribution pattern for reader from input ship strategy
			DistributionPattern dpHistogram = null;
			switch (config.getInputShipStrategy(1)) {
			case FORWARD:
				// forward requires Pointwise DP
				dpHistogram = new PointwiseDistributionPattern();
				throw new RuntimeException("EEE");
				//break;
			case PARTITION_HASH:
			case PARTITION_RANGE:
			case BROADCAST:
				// partition requires Bipartite DP
				dpHistogram = new BipartiteDistributionPattern();
				break;
			default:
				throw new RuntimeException("No input ship strategy provided for Partition/Sample.");
			}
			
			readerPartition = new RecordReader<KeyValuePair<Key, Value>>(this, deserializerHistogram, dpHistogram);
>>>>>>> de4a3f49
		}
	}

	/**
	 * Creates a writer for each output. Creates an OutputCollector which
	 * forwards its input to all writers.
	 */
	private void initOutputCollector() {

		boolean fwdCopyFlag = false;
		
		// create output collector
		output = new OutputCollector<Key, Value>();
		
		// create a writer for each output
		for (int i = 0; i < config.getNumOutputs(); i++) {
			// obtain OutputEmitter from output ship strategy
			oe = new OutputEmitter(config.getOutputShipStrategy(i));
			// create writer
			RecordWriter<KeyValuePair<Key, Value>> writer;
			writer = new RecordWriter<KeyValuePair<Key, Value>>(this,
				(Class<KeyValuePair<Key, Value>>) (Class<?>) KeyValuePair.class, oe);

			// add writer to output collector
			// the first writer does not need to send a copy
			// all following must send copies
			// TODO smarter decision is possible here, e.g. decide which channel may not need to copy, ...
			output.addWriter(writer, fwdCopyFlag);
			fwdCopyFlag = true;
		}
	}
	
	/**
	 * This method is called with an iterator over all k-v pairs that this MapTask processes.
	 * It calls {@link MapStub#map(Key, Value, Collector)} for each pair. 
	 * 
	 * @param in
	 *        Iterator over all key-value pairs that this MapTask processes
	 * @param out
	 *        A collector for the output of the map() function.
	 */
	private void callStub(Iterator<KeyValuePair<Key, Value>> in, Collector<Key, Value> out)
	{
		while (!this.taskCanceled && in.hasNext()) {
			KeyValuePair<Key, Value> pair = in.next();
			out.collect(pair.getKey(), pair.getValue());
			//this.stub.map(pair.getKey(), pair.getValue(), out);
		}
	}
}<|MERGE_RESOLUTION|>--- conflicted
+++ resolved
@@ -298,22 +298,6 @@
 			throw new RuntimeException("No input ship strategy provided for Partition/Data.");
 		}
 		
-<<<<<<< HEAD
-		// determine distribution pattern for reader from input ship strategy
-		DistributionPattern dpReader = null;
-		switch (config.getInputShipStrategy(1)) {
-		case FORWARD:
-			// forward requires Pointwise DP
-			dpReader = new PointwiseDistributionPattern();
-			break;
-		case PARTITION_HASH:
-		case PARTITION_RANGE:
-		case BROADCAST:
-			dpReader = new BipartiteDistributionPattern();
-			break;
-		default:
-			throw new RuntimeException("No input ship strategy provided for MapTask.");
-=======
 		readerData = new RecordReader<KeyValuePair<Key, Value>>(this, deserializerData, dpData);
 		
 		if(usesSample) {
@@ -340,7 +324,6 @@
 			}
 			
 			readerPartition = new RecordReader<KeyValuePair<Key, Value>>(this, deserializerHistogram, dpHistogram);
->>>>>>> de4a3f49
 		}
 	}
 
